from launch import LaunchDescription
from launch_ros.actions import Node
from launch.substitutions import LaunchConfiguration
from launch.actions import DeclareLaunchArgument
from ament_index_python.packages import get_package_share_directory
import os


def generate_launch_description():
    # Declare launch parameters with defaults
    left_roboclaw_port = LaunchConfiguration('left_roboclaw_port', default='/dev/ttyACM2')
    right_roboclaw_port = LaunchConfiguration('right_roboclaw_port', default='/dev/ttyACM3')
    baud_rate = LaunchConfiguration('baud_rate', default='38400')
    left_address = LaunchConfiguration('left_address', default='128')  # 0x80
    right_address = LaunchConfiguration('right_address', default='128')  # 0x80
    wheel_base = LaunchConfiguration('wheel_base', default='0.5334')  # meters
    wheel_radius = LaunchConfiguration('wheel_radius', default='0.1016')  # meters
    max_speed = LaunchConfiguration('max_speed', default='1.0')  # m/s
    max_angular_speed = LaunchConfiguration('max_angular_speed', default='5.5')  # rad/s
    max_pwm = LaunchConfiguration('max_pwm', default='127')  # maximum PWM value
    min_pwm = LaunchConfiguration('min_pwm', default='20')  # minimum PWM value
    pwm_deadband = LaunchConfiguration('pwm_deadband', default='0.05')  # 5% deadband
    debug_level = LaunchConfiguration('debug_level', default='1')
    
    # Serial port for encoders (separate from Roboclaw controllers)
    encoder_serial_port = LaunchConfiguration('encoder_serial_port', default='/dev/ttyACM2')
    encoder_baud_rate = LaunchConfiguration('encoder_baud_rate', default='115200')
    encoder_resolution = LaunchConfiguration('encoder_resolution', default='4096')

  

    
    # Launch Arguments
    launch_args = [
        # Roboclaw communication parameters
        DeclareLaunchArgument('left_roboclaw_port', 
                              default_value='/dev/ttyACM2',
                              description='Serial port for the left Roboclaw controller'),
        DeclareLaunchArgument('right_roboclaw_port', 
                              default_value='/dev/ttyACM3',
                              description='Serial port for the right Roboclaw controller'),
        DeclareLaunchArgument('baud_rate', 
                              default_value='38400',
                              description='Baud rate for Roboclaw communication'),
        DeclareLaunchArgument('left_address', 
                              default_value='128',
                              description='Address of the left Roboclaw controller (decimal)'),
        DeclareLaunchArgument('right_address', 
                              default_value='128',
                              description='Address of the right Roboclaw controller (decimal)'),
                              
        # Robot physical parameters
        DeclareLaunchArgument('wheel_base', 
                              default_value='0.5334',
                              description='Distance between wheels in meters'),
        DeclareLaunchArgument('wheel_radius', 
                              default_value='0.1016',
                              description='Wheel radius in meters'),
                              
        # Controller parameters
        DeclareLaunchArgument('max_speed', 
                              default_value='2.1',
                              description='Maximum linear speed in m/s'),
        DeclareLaunchArgument('max_angular_speed', 
                              default_value='1.5',
                              description='Maximum angular speed in rad/s'),
        DeclareLaunchArgument('max_pwm', 
                              default_value='127',
                              description='Maximum PWM value (0-127)'),
        DeclareLaunchArgument('min_pwm', 
                              default_value='20',
                              description='Minimum PWM value to overcome motor stiction'),
        DeclareLaunchArgument('pwm_deadband', 
                              default_value='0.05',
                              description='Percentage of max speed below which motors are stopped'),
        DeclareLaunchArgument('debug_level', 
                              default_value='1',
                              description='Debug level: 0=minimal, 1=normal, 2=verbose'),
                              
        # Encoder odometry parameters
        DeclareLaunchArgument('encoder_serial_port', 
                              default_value='/dev/ttyACM0',
                              description='Serial port for encoder readings'),
        DeclareLaunchArgument('encoder_baud_rate', 
                              default_value='115200',
                              description='Baud rate for encoder serial communication'),
        DeclareLaunchArgument('encoder_resolution', 
                              default_value='4096',
                              description='Encoder counts per revolution'),
                
        
    ]
    
    # Define node actions
    roboclaw_pwm_controller_node = Node(
        package='differential_drive_base',
        executable='roboclaw_pwm_controller',
        name='roboclaw_pwm_controller_node',
        output='screen',
        parameters=[{
            'left_roboclaw_port': left_roboclaw_port,
            'right_roboclaw_port': right_roboclaw_port,
            'baud_rate': baud_rate,
            'left_address': left_address,
            'right_address': right_address,
            'wheel_base': wheel_base,
            'wheel_radius': wheel_radius,
            'max_speed': max_speed,
            'max_angular_speed': max_angular_speed,
            'max_pwm': max_pwm,
            'min_pwm': min_pwm,
            'pwm_deadband': pwm_deadband,
            'invert_right_motors': LaunchConfiguration('left_right_direction', default=True),
            'debug_level': debug_level,
        }],
    )
    
    encoder_odometry_node = Node(
        package='differential_drive_base',
        executable='encoder_odom',
        name='encoder_odometry_node',
        output='screen',
        parameters=[{
            'wheel_base': wheel_base,
            'wheel_radius': wheel_radius,
            # Convert string to integer for encoder resolution
            'encoder_resolution': 4096,  # Use integer instead of string
            'serial_port': encoder_serial_port,
            'baud_rate': encoder_baud_rate,
            'debug_level': debug_level,
        }],
    )

    # Launch joystick node 
    joy_node = Node(
        package='joy',
        executable='joy_node',
        name='joy_node',
        output='screen',
        
    )

    # Launch joystick axis to twist message conversion 
    joy2twist_node = Node(
        package='joystick2base',
        executable='joy2twist',
            
        # Remap to Gazebo diff drive topic
        remappings=[
            ('/turtle1/cmd_vel', '/cmd_vel')
        ],
        parameters=[{
            'linear_axis': 1, 
            'angular_axis': 0, # 0 for yoke, 3 for joystick
        }],
        
    )
    
    
    # Return the LaunchDescription object with all entities to launch
    return LaunchDescription(
        launch_args + 
        [
            roboclaw_pwm_controller_node,
<<<<<<< HEAD
#            encoder_odometry_node,
=======
            #        encoder_odometry_node,
            joy_node,
            joy2twist_node,
>>>>>>> 3ca7a3f3
        ]
    )<|MERGE_RESOLUTION|>--- conflicted
+++ resolved
@@ -151,7 +151,7 @@
         ],
         parameters=[{
             'linear_axis': 1, 
-            'angular_axis': 0, # 0 for yoke, 3 for joystick
+            'angular_axis': 3, # 0 for yoke, 3 for joystick
         }],
         
     )
@@ -162,12 +162,8 @@
         launch_args + 
         [
             roboclaw_pwm_controller_node,
-<<<<<<< HEAD
-#            encoder_odometry_node,
-=======
-            #        encoder_odometry_node,
+            #encoder_odometry_node,
             joy_node,
-            joy2twist_node,
->>>>>>> 3ca7a3f3
+            joy2twist_node
         ]
     )